--- conflicted
+++ resolved
@@ -1,441 +1,4 @@
 from flask_restful import Resource, Api, marshal_with, fields, reqparse, marshal
-<<<<<<< HEAD
-from flask import request, jsonify, g
-import threading
-import json
-import uuid
-import os
-from application.ai.llm import actor_llm, director_llm
-from application.play.actor import Actor
-from application.play.director import Director
-from application.play.player import Player
-from application.play.stage import Stage
-from application.database.db import db
-from application.auth.auth import authenticate_request, get_current_user_id
-
-# Store active stage sessions in memory
-active_stages = {}
-
-# --- Authentication Resources ---
-
-class AuthResource(Resource):
-    def post(self, action):
-        """Handle auth actions: register, login, logout"""
-        if action == 'register':
-            data = request.get_json()
-            return db.sign_up(
-                data.get('email'),
-                data.get('password'),
-                data.get('username')
-            )
-        
-        elif action == 'login':
-            data = request.get_json()
-            return db.sign_in(
-                data.get('email'),
-                data.get('password')
-            )
-        
-        elif action == 'logout':
-            return db.sign_out()
-        
-        else:
-            return {"error": "Invalid action"}, 400
-
-
-# --- Show Resources ---
-
-class ImageUploadResource(Resource):
-    @authenticate_request
-    def post(self):
-        """Handle image upload to Supabase storage"""
-        user_id = get_current_user_id()
-        
-        if 'image' not in request.files:
-            return {"error": "No image file provided"}, 400
-        
-        file = request.files['image']
-        
-        if file.filename == '':
-            return {"error": "No selected file"}, 400
-        
-        # Validate file type (accept only images)
-        allowed_extensions = {'png', 'jpg', 'jpeg', 'gif'}
-        if '.' not in file.filename or \
-           file.filename.rsplit('.', 1)[1].lower() not in allowed_extensions:
-            return {"error": "Invalid file type"}, 400
-        
-        try:
-            # Create a unique filename
-            file_ext = file.filename.rsplit('.', 1)[1].lower()
-            filename = f"{str(uuid.uuid4())}.{file_ext}"
-            
-            # Save file temporarily
-            temp_path = os.path.join('/tmp', filename)
-            file.save(temp_path)
-            
-            # Upload to Supabase storage
-            with open(temp_path, 'rb') as f:
-                file_content = f.read()
-            
-            # Upload to 'show-images' bucket
-            result = db.supabase.storage.from_('show-images').upload(
-                path=filename,
-                file=file_content
-            )
-            
-            # Clean up temp file
-            os.remove(temp_path)
-            
-            if hasattr(result, 'error') and result.error:
-                return {"error": f"Upload failed: {result.error}"}, 500
-            
-            # Get public URL
-            public_url = db.supabase.storage.from_('show-images').get_public_url(filename)
-            
-            return {"url": public_url, "success": True}
-            
-        except Exception as e:
-            print(f"Upload error: {str(e)}")
-            return {"error": f"Upload failed: {str(e)}"}, 500
-
-
-# Update the ShowsResource class to handle image URLs
-class ShowsResource(Resource):
-    def get(self):
-        """Get a list of all shows"""
-        limit = int(request.args.get('limit', 20))
-        offset = int(request.args.get('offset', 0))
-        
-        shows = db.get_shows(limit, offset)
-        return jsonify({"shows": shows})
-    
-    @authenticate_request
-    def post(self):
-        """Create a new show"""
-        user_id = get_current_user_id()
-        data = request.get_json()
-        
-        show = db.create_show(
-            creator_id=user_id,
-            name=data.get('name'),
-            description=data.get('description'),
-            characters=data.get('characters', {}),
-            relations=data.get('relations', ''),
-            image_url=data.get('image_url')
-        )
-        
-        if not show:
-            return {"error": "Failed to create show"}, 500
-        
-        return jsonify({"show": show})
-
-class ShowResource(Resource):
-    def get(self, show_id):
-        """Get a specific show by ID"""
-        show = db.get_show(show_id)
-        
-        if not show:
-            return {"error": "Show not found"}, 404
-        
-        return jsonify({"show": show})
-    
-    @authenticate_request
-    def put(self, show_id):
-        """Update a show"""
-        user_id = get_current_user_id()
-        data = request.get_json()
-        
-        # Verify ownership
-        show = db.get_show(show_id)
-        if not show or show.get('creator_id') != user_id:
-            return {"error": "Not authorized to edit this show"}, 403
-        
-        updated_show = db.update_show(show_id, data)
-        
-        if not updated_show:
-            return {"error": "Failed to update show"}, 500
-        
-        return jsonify({"show": updated_show})
-    
-    @authenticate_request
-    def delete(self, show_id):
-        """Delete a show"""
-        user_id = get_current_user_id()
-        
-        # Verify ownership
-        show = db.get_show(show_id)
-        if not show or show.get('creator_id') != user_id:
-            return {"error": "Not authorized to delete this show"}, 403
-        
-        success = db.delete_show(show_id)
-        
-        if not success:
-            return {"error": "Failed to delete show"}, 500
-        
-        return {"success": True}
-
-
-# --- Episode Resources ---
-
-class EpisodesResource(Resource):
-    def get(self, show_id):
-        """Get all episodes for a show"""
-        episodes = db.get_episodes(show_id)
-        return jsonify({"episodes": episodes})
-    
-    @authenticate_request
-    def post(self, show_id):
-        """Create a new episode for a show"""
-        user_id = get_current_user_id()
-        data = request.get_json()
-        
-        # Verify ownership of the show
-        show = db.get_show(show_id)
-        if not show or show.get('creator_id') != user_id:
-            return {"error": "Not authorized to add episodes to this show"}, 403
-        
-        episode = db.create_episode(
-            show_id=show_id,
-            creator_id=user_id,
-            name=data.get('name'),
-            description=data.get('description', ''),
-            background=data.get('background', ''),
-            plot_objectives=data.get('plot_objectives', [])
-        )
-        
-        if not episode:
-            return {"error": "Failed to create episode"}, 500
-        
-        return jsonify({"episode": episode})
-
-
-class EpisodeResource(Resource):
-    def get(self, episode_id):
-        """Get a specific episode by ID"""
-        episode = db.get_episode(episode_id)
-        
-        if not episode:
-            return {"error": "Episode not found"}, 404
-        
-        return jsonify({"episode": episode})
-    
-    @authenticate_request
-    def put(self, episode_id):
-        """Update an episode"""
-        user_id = get_current_user_id()
-        data = request.get_json()
-        
-        # Verify ownership
-        episode = db.get_episode(episode_id)
-        if not episode or episode.get('creator_id') != user_id:
-            return {"error": "Not authorized to edit this episode"}, 403
-        
-        updated_episode = db.update_episode(episode_id, data)
-        
-        if not updated_episode:
-            return {"error": "Failed to update episode"}, 500
-        
-        return jsonify({"episode": updated_episode})
-    
-    @authenticate_request
-    def delete(self, episode_id):
-        """Delete an episode"""
-        user_id = get_current_user_id()
-        
-        # Verify ownership
-        episode = db.get_episode(episode_id)
-        if not episode or episode.get('creator_id') != user_id:
-            return {"error": "Not authorized to delete this episode"}, 403
-        
-        success = db.delete_episode(episode_id)
-        
-        if not success:
-            return {"error": "Failed to delete episode"}, 500
-        
-        return {"success": True}
-
-
-# --- Chat/Session Resources ---
-
-class ChatsResource(Resource):
-    def __init__(self, **kwargs):
-        self.socketio = kwargs.get('socketio')
-        super().__init__()
-        
-    def get(self):
-        """Get chats for the current user or by episode"""
-        user_id = request.args.get('user_id')
-        episode_id = request.args.get('episode_id')
-        limit = int(request.args.get('limit', 20))
-        offset = int(request.args.get('offset', 0))
-        
-        chats = db.get_chats(user_id, episode_id, limit, offset)
-        return jsonify({"chats": chats})
-    
-    @authenticate_request
-    def post(self):
-        """Create a new chat session"""
-        user_id = get_current_user_id()
-        data = request.get_json()
-        
-        chat = db.create_chat(
-            episode_id=data.get('episode_id'),
-            user_id=user_id,
-            player_name=data.get('player_name', 'Player'),
-            player_description=data.get('player_description', '')
-        )
-        
-        if not chat:
-            return {"error": "Failed to create chat"}, 500
-        
-        # Start the chat session in memory
-        chat_id = chat['id']
-        
-        # Get the episode details
-        episode = db.get_episode(data.get('episode_id'))
-        if not episode:
-            return {"error": "Episode not found"}, 404
-        
-        # Get the show details
-        show = db.get_show(episode['show_id'])
-        if not show:
-            return {"error": "Show not found"}, 404
-        
-        # Parse JSON fields
-        characters = json.loads(show['characters']) if isinstance(show['characters'], str) else show['characters']
-        plot_objectives = json.loads(episode['plot_objectives']) if isinstance(episode['plot_objectives'], str) else episode['plot_objectives']
-        
-        # Create the director
-        director = Director(
-            director_llm,
-            show['name'],
-            show['description'], 
-            episode['background'], 
-            characters, 
-            data.get('player_description', ''), 
-            show['relations']
-        )
-        
-        # Create actors
-        actors = {}
-        for name, desc in characters.items():
-            actors[name] = Actor(
-                name=name,
-                description=desc,
-                relations=show['relations'],
-                background=episode['background'],
-                llm=actor_llm
-            )
-        
-        # Create player
-        player = Player(
-            name=data.get('player_name', 'Player'),
-            description=data.get('player_description', '')
-        )
-        
-        # Create and store the stage in memory
-        stage = Stage(
-            actors=actors, 
-            director=director, 
-            player=player, 
-            plot_objectives=plot_objectives,
-            socketio=self.socketio
-        )
-        
-        # Store the chat_id to link with database
-        stage.chat_id = chat_id
-        
-        # IMPORTANT: Explicitly store in active_stages with chat_id as key
-        active_stages[chat_id] = stage
-        
-        # Print debug info to verify
-        print(f"🔵 Created new chat with ID: {chat_id}")
-        print(f"🔵 Active stages now contains keys: {list(active_stages.keys())}")
-        
-        # Immediately send the director status to show it's working
-        if self.socketio:
-            self.socketio.emit('director_status', {"status": "directing", "message": "Director is directing..."})
-        
-        # Start the stage sequence in a background thread to not block the response
-        def start_sequence():
-            try:
-                # Give the frontend a moment to connect to the socket before starting
-                import time
-                time.sleep(1)
-                
-                # Start the sequence
-                result = stage.advance_turn()
-                
-                # Save the initial dialogue to the database
-                if result and result.get('dialogue'):
-                    db.add_messages_batch(chat_id, result['dialogue'])
-                
-            except Exception as e:
-                print(f"❌ Error starting sequence: {str(e)}")
-                if self.socketio:
-                    self.socketio.emit('error', {'message': f'Error starting sequence: {str(e)}'})
-            
-        thread = threading.Thread(target=start_sequence)
-        thread.daemon = True
-        thread.start()
-        
-        return {
-            'chat_id': chat_id,
-            'session_id': chat_id,  # Add this line to provide both formats
-            'message': 'Chat created and started automatically',
-            'state': stage.get_state()
-        }
-
-
-class ChatResource(Resource):
-    def get(self, chat_id):
-        """Get a specific chat by ID with its messages"""
-        chat = db.get_chat(chat_id)
-        
-        if not chat:
-            return {"error": "Chat not found"}, 404
-        
-        # Get the messages for this chat
-        messages = db.get_messages(chat_id)
-        
-        return jsonify({
-            "chat": chat,
-            "messages": messages
-        })
-    
-    @authenticate_request
-    def delete(self, chat_id):
-        """Delete a chat"""
-        user_id = get_current_user_id()
-        
-        # Verify ownership
-        chat = db.get_chat(chat_id)
-        if not chat or chat.get('user_id') != user_id:
-            return {"error": "Not authorized to delete this chat"}, 403
-        
-        # Remove from active stages if present
-        if chat_id in active_stages:
-            del active_stages[chat_id]
-        
-        success = db.delete_chat(chat_id)
-        
-        if not success:
-            return {"error": "Failed to delete chat"}, 500
-        
-        return {"success": True}
-
-
-# --- Stage Resources (for interactive chat) ---
-
-class StageResource(Resource):
-    def __init__(self, **kwargs):
-        self.socketio = kwargs.get('socketio')
-        super().__init__()
-        
-    def post(self):
-        """Create a new stage session with database integration"""
-=======
 from flask import request, jsonify, g, Response, session
 import threading
 from application.database.db import db
@@ -792,56 +355,12 @@
     def post(self, show_id):
         """Create a new episode for a show"""
         user_id = get_current_user()
->>>>>>> ab406ab7
         data = request.get_json()
         print(data)
         # Verify authentication
         if not user_id:
             return {"error": "Unauthorized. Please login again"}, 401
         
-<<<<<<< HEAD
-        # Check if user is authenticated
-        user_id = None
-        auth_header = request.headers.get('Authorization')
-        if auth_header and auth_header.startswith('Bearer '):
-            try:
-                token = auth_header.split('Bearer ')[1]
-                user = db.supabase.auth.get_user(token)
-                user_id = user.user.id
-            except:
-                # Continue as anonymous
-                pass
-        
-        show = data.get('show')
-        description = data.get('description')
-        background = data.get('background')
-        actors_data = data.get('actors_data')
-        relations = data.get('relations')
-        player_name = data.get('player_name', 'Player')
-        player_description = data.get('player_description')
-        plot_objectives = data.get('plot_objectives')
-        
-        # Create director
-        director = Director(
-            director_llm,
-            show,
-            description, 
-            background, 
-            actors_data, 
-            player_description, 
-            relations
-        )
-        # Create actors
-        actors = {}
-        for name, desc in actors_data.items():
-            actors[name] = Actor(
-                name=name,
-                description=desc,
-                relations=relations,
-                background=background,
-                llm=actor_llm
-            )
-=======
         # Verify ownership of the show
         show = db.get_show(show_id)
         if not show:
@@ -867,7 +386,6 @@
         episode = db.get_episode(episode_id)
         if not episode:
             return {"error": "Episode not found"}, 404
->>>>>>> ab406ab7
         
         return jsonify({"episode": episode})
     
@@ -876,103 +394,15 @@
         user_id = get_current_user()
         data = request.get_json()
         
-<<<<<<< HEAD
-        # Create a unique ID for this session
-        session_id = str(uuid.uuid4())
-        
-        # Create and store the stage
-        stage = Stage(
-            actors=actors, 
-            director=director, 
-            player=player, 
-            plot_objectives=plot_objectives,
-            socketio=self.socketio
-        )
-=======
         # Verify ownership
         episode = db.get_episode(episode_id)
         if not episode or episode.get('creator_id') != user_id:
             return {"error": "Not authorized to edit this episode"}, 403
->>>>>>> ab406ab7
         
         updated_episode = db.update_episode(episode_id, data)
         
-<<<<<<< HEAD
-        # Immediately send director_status to update frontend
-        if self.socketio:
-            self.socketio.emit('director_status', {"status": "directing", "message": "Director is directing..."})
-        
-        # If a user is logged in, save this session to the database
-        if user_id:
-            try:
-                # First check if this show exists in the DB, or create it
-                shows = db.get_shows_by_creator(user_id)
-                show_id = None
-                
-                for existing_show in shows:
-                    if existing_show['name'] == show:
-                        show_id = existing_show['id']
-                        break
-                
-                if not show_id:
-                    # Create a new show
-                    new_show = db.create_show(
-                        creator_id=user_id,
-                        name=show,
-                        description=description,
-                        characters=actors_data,
-                        relations=relations
-                    )
-                    show_id = new_show['id']
-                
-                # Now create or find the episode
-                episodes = db.get_episodes(show_id)
-                episode_id = None
-                episode_name = f"Episode {len(episodes) + 1}"
-                
-                new_episode = db.create_episode(
-                    show_id=show_id,
-                    creator_id=user_id,
-                    name=episode_name,
-                    description=f"Generated episode for {show}",
-                    background=background,
-                    plot_objectives=plot_objectives
-                )
-                episode_id = new_episode['id']
-                
-                # Finally, create a chat record
-                chat = db.create_chat(
-                    episode_id=episode_id,
-                    user_id=user_id,
-                    player_name=player_name,
-                    player_description=player_description
-                )
-                
-                # Link the chat ID to the stage for message persistence
-                stage.chat_id = chat['id']
-                
-            except Exception as e:
-                # Soft fail - continue with in-memory only
-                print(f"Failed to save session to database: {str(e)}")
-        
-        # Start the stage sequence in a background thread to not block the response
-        def start_sequence():
-            try:
-                # Give the frontend a moment to connect to the socket before starting
-                import time
-                time.sleep(1)
-                stage.run_sequence()
-            except Exception as e:
-                if self.socketio:
-                    self.socketio.emit('error', {'message': f'Error starting sequence: {str(e)}'})
-            
-        thread = threading.Thread(target=start_sequence)
-        thread.daemon = True
-        thread.start()
-=======
         if not updated_episode:
             return {"error": "Failed to update episode"}, 500
->>>>>>> ab406ab7
         
         return jsonify({"episode": updated_episode})
     
@@ -1024,76 +454,6 @@
             "chat": chat,
         })
     
-<<<<<<< HEAD
-class ResetSessionResource(Resource):
-    def __init__(self, **kwargs):
-        self.socketio = kwargs.get('socketio')
-        super().__init__()
-        
-    def post(self, session_id):
-        """Force reset a potentially stuck session"""
-        if session_id not in active_stages:
-            return {'error': 'Session not found'}, 404
-            
-        stage = active_stages[session_id]
-        was_reset = stage.reset_processing_state(force=True)
-        
-        if was_reset:
-            if self.socketio:
-                self.socketio.emit('status', {"message": "Session processing state has been reset"})
-                self.socketio.emit('director_status', {"status": "idle", "message": ""})
-            return {
-                'session_id': session_id,
-                'message': 'Processing state reset successfully',
-                'state': stage.get_state()
-            }
-        else:
-            return {
-                'session_id': session_id,
-                'message': 'Session was not in processing state, no reset needed',
-                'state': stage.get_state()
-            }
-
-
-class AdvanceTurnResource(Resource):
-    def __init__(self, **kwargs):
-        self.socketio = kwargs.get('socketio')
-        super().__init__()
-        
-    def post(self, session_id):
-        """
-        Manual trigger to advance the turn for a stage session
-        Note: With the automatic progression, this should rarely be needed
-        """
-        if session_id not in active_stages:
-            return {'error': 'Session not found'}, 404
-            
-        stage = active_stages[session_id]
-        
-        # Immediately send director status to update frontend
-        if self.socketio:
-            self.socketio.emit('director_status', {"status": "directing", "message": "Director is directing..."})
-        
-        # Start advance_turn in a background thread to not block the response
-        def advance_in_background():
-            try:
-                result = stage.advance_turn()
-                
-                # Save dialogue to database if chat_id is linked
-                if hasattr(stage, 'chat_id') and result and result.get('dialogue'):
-                    db.add_messages_batch(stage.chat_id, result['dialogue'])
-                    
-                    # Update chat progress
-                    db.update_chat(stage.chat_id, {
-                        'current_objective_index': stage.current_objective_index,
-                        'completed': stage.current_objective_index >= len(stage.plot_objectives)
-                    })
-                    
-            except Exception as e:
-                if self.socketio:
-                    self.socketio.emit('error', {'message': f'Error advancing turn: {str(e)}'})
-                    self.socketio.emit('director_status', {"status": "idle", "message": ""})
-=======
     def get(self, chat_id=None):
         """Get chat sessions"""
         user_id = get_current_user()
@@ -1112,7 +472,6 @@
                 
             # Get messages for this chat
             messages = db.get_messages(chat_id)
->>>>>>> ab406ab7
             
             return jsonify({
                 "chat": chat,
@@ -1130,13 +489,6 @@
 def setup_socket_handlers(socketio):
     """Set up Socket.IO event handlers for chat interaction"""
     
-<<<<<<< HEAD
-
-class PlayerInterruptResource(Resource):
-    def __init__(self, **kwargs):
-        self.socketio = kwargs.get('socketio')
-        super().__init__()
-=======
     @socketio.on('connect')
     def handle_connect():
         """Handle client connection"""
@@ -1167,7 +519,6 @@
         
         # Get chat messages directly from database
         messages = db.get_messages(chat_id)
->>>>>>> ab406ab7
         
         # Send the chat history to the client
         for message in messages:
@@ -1313,48 +664,6 @@
         # Get or initialize the stage
         stage = None
         
-<<<<<<< HEAD
-        # Immediately send director status to update frontend
-        if self.socketio:
-            self.socketio.emit('director_status', {"status": "directing", "message": "Director is directing..."})
-        
-        # Handle interrupt in a background thread to not block the response
-        def interrupt_in_background():
-            try:
-                result = stage.player_interrupt(player_input)
-                
-                # Save player input and resulting dialogue to database if chat_id is linked
-                if hasattr(stage, 'chat_id') and stage.chat_id:
-                    # If there's dialogue in the result, save it to database
-                    if result and result.get('dialogue'):
-                        # Get the latest sequence number
-                        current_messages = db.get_messages(stage.chat_id)
-                        start_sequence = len(current_messages)
-                        
-                        # Prepare messages with proper sequence numbers
-                        dialogue_messages = []
-                        for idx, msg in enumerate(result['dialogue']):
-                            dialogue_messages.append({
-                                'role': msg['role'],
-                                'content': msg['content'],
-                                'type': msg['type'],
-                                'sequence': start_sequence + idx
-                            })
-                        
-                        if dialogue_messages:
-                            db.add_messages_batch(stage.chat_id, dialogue_messages)
-                    
-                    # Update chat progress
-                    db.update_chat(stage.chat_id, {
-                        'current_objective_index': stage.current_objective_index,
-                        'completed': stage.current_objective_index >= len(stage.plot_objectives)
-                    })
-                    
-            except Exception as e:
-                if self.socketio:
-                    self.socketio.emit('error', {'message': f'Error processing interruption: {str(e)}'})
-                    self.socketio.emit('director_status', {"status": "idle", "message": ""})
-=======
         # Check if the stage exists in memory first
         if chat_id in active_stages:
             stage = active_stages[chat_id]
@@ -1380,7 +689,6 @@
         if stage.story_completed:
             socketio.emit('status', {'message': 'Story is already complete.'}, room=chat_id)
             return
->>>>>>> ab406ab7
             
         # Process player input in a background thread
         def process_input():
@@ -1390,42 +698,6 @@
         thread.daemon = True
         thread.start()
         
-<<<<<<< HEAD
-        return jsonify({
-            'session_id': session_id,
-            'message': 'Player interruption processed',
-            'state': stage.get_state()
-        })
-
-
-def setup_api(api, socketio):
-    # Authentication endpoints
-    api.add_resource(AuthResource, '/api/auth/<string:action>')
-    api.add_resource(ImageUploadResource, '/api/upload-image')
-    
-    # Show endpoints
-    api.add_resource(ShowsResource, '/api/shows')
-    api.add_resource(ShowResource, '/api/shows/<string:show_id>')
-    
-    # Episode endpoints
-    api.add_resource(EpisodesResource, '/api/shows/<string:show_id>/episodes')
-    api.add_resource(EpisodeResource, '/api/episodes/<string:episode_id>')
-    
-    # Chat endpoints
-    api.add_resource(ChatsResource, '/api/chats',
-                    resource_class_kwargs={'socketio': socketio})
-    api.add_resource(ChatResource, '/api/chats/<string:chat_id>')
-    
-    # Interactive stage endpoints
-    api.add_resource(StageResource, '/api/stage', '/api/stage/<string:session_id>', 
-                    resource_class_kwargs={'socketio': socketio})
-    api.add_resource(AdvanceTurnResource, '/api/stage/<string:session_id>/advance',
-                    resource_class_kwargs={'socketio': socketio})
-    api.add_resource(PlayerInterruptResource, '/api/stage/<string:session_id>/interrupt',
-                    resource_class_kwargs={'socketio': socketio})
-    api.add_resource(ResetSessionResource, '/api/stage/<string:session_id>/reset',
-                resource_class_kwargs={'socketio': socketio})
-=======
         socketio.emit('status', {'message': 'Processing player input...'}, room=chat_id)
     
     @socketio.on('heartbeat')
@@ -1444,5 +716,4 @@
                 
     # You can expose this if needed
     socketio.cleanup_inactive_stages = cleanup_inactive_stages
- 
->>>>>>> ab406ab7
+ 