--- conflicted
+++ resolved
@@ -6,12 +6,7 @@
 from application.play.player import Player
 from application.play.actor import Actor
 from application.play.director import Director
-<<<<<<< HEAD
-from application.play.player import Player
-from application.database.db import db
-=======
 from application.ai.llm import actor_llm, director_llm
->>>>>>> ab406ab7
 
 class Stage:
     def __init__(self, actors=None, director=None, socketio=None, chat_id=None):
@@ -24,34 +19,11 @@
         socketio: Socket.IO instance for real-time communication.
         chat_id: Optional chat ID to load stage data from database
         """
-<<<<<<< HEAD
-        self.actors = actors
-        self.director = director
-        self.player = player
-        self.plot_objectives = plot_objectives
-        self.current_objective_index = 0
-        self.context = ""
-        self.full_chat = ""  # Used for objective checking
-        self.plot_failure_reason = ''
-        self.chat_summary = ''
-        self.last_script_data = None
-        self.last_outline = None
-=======
->>>>>>> ab406ab7
         self.socketio = socketio
         self.dialogue_history = []
         self.is_processing = False  # Flag to prevent concurrent processing
         self.processing_lock = threading.Lock()  # Lock for thread safety
         self.story_completed = False  # Flag to track if the story is complete
-<<<<<<< HEAD
-        self.chat_id = None  # Database reference ID for persistence
-        self.next_message_sequence = 0  # For tracking message sequence in the database
-        self.processing_start_time = None  # To track when processing started
-        self.processing_timeout = 60  # Timeout in seconds
-
-    def add_to_chat_history(self, text):
-        """Add text to the chat context and full_chat history"""
-=======
         self.full_chat = ''
         self.chat_id = None
 
@@ -236,30 +208,19 @@
 
     def add_to_chat_history(self, text):
         """Add text to chat history and persist if needed"""
->>>>>>> ab406ab7
         if self.context:
             self.context += "\n" + text
         else:
             self.context = text
             
-<<<<<<< HEAD
-        if self.full_chat:
-            self.full_chat += "\n" + text
-        else:
-            self.full_chat = text
-=======
         # Automatically save state after significant updates
         if self.chat_id:
             self.save_state_to_db()
->>>>>>> ab406ab7
 
     def current_objective(self):
-        """Get the current objective text, or None if all objectives are complete"""
         if self.current_objective_index < len(self.plot_objectives):
             return self.plot_objectives[self.current_objective_index]
-        else:
-            self.story_completed = True
-            return None
+        return None
     
     def _clean_json(self, json_str):
         """
@@ -279,25 +240,13 @@
         cleaned = re.sub(r",\s*([\]}])", r"\1", cleaned)
         return cleaned
     
-    def reset_processing_state(self, force=False):
-        """Reset the processing state to allow new actions"""
-        with self.processing_lock:
-            # Only reset if processing has been going on too long or force is True
-            if force or (self.is_processing and self.processing_start_time and 
-                        time.time() - self.processing_start_time > self.processing_timeout):
-                self.is_processing = False
-                self.processing_start_time = None
-                if self.socketio:
-                    self.socketio.emit('director_status', {"status": "idle", "message": ""})
-                return True
-            return False
-    
     def check_objective_completion(self, check_result, current_obj):
         """
         Check if an objective has been completed and handle the transition
         """
         if check_result.get("completed", False):
             # Update the objective index
+            old_index = self.current_objective_index
             self.current_objective_index += 1
             self.plot_failure_reason = ''
             
@@ -328,28 +277,14 @@
             # Emit the updated status
             self.emit_event('objective_status', objective_status)
             
-            # Update database if we have a chat_id
-            if self.chat_id:
-                try:
-                    db.update_chat(self.chat_id, {
-                        'current_objective_index': self.current_objective_index,
-                        'completed': is_final
-                    })
-                except Exception as e:
-                    print(f"Error updating chat progress in database: {str(e)}")
-            
             # If there are more objectives, trigger the next turn
             if not is_final:
                 def schedule_next_turn():
                     with self.processing_lock:
                         self.is_processing = False
-                        self.processing_start_time = None
                     self.trigger_next_turn()
                     
-                # Use threading to schedule the next turn
-                thread = threading.Thread(target=schedule_next_turn)
-                thread.daemon = True
-                thread.start()
+                schedule_next_turn()
             else:
                 # Mark the story as completed
                 self.story_completed = True
@@ -370,7 +305,6 @@
                 })
                 with self.processing_lock:
                     self.is_processing = False
-                    self.processing_start_time = None
             
             return True, objective_status
         else:
@@ -402,9 +336,7 @@
         """
         Process the JSON script generated by the director.
         Adds realistic typing delays and indicators.
-        """
-        dialogue_entries = []
-        
+        """        
         try:
             script_str = self._clean_json(script_json)
             script_data = json.loads(script_str)
@@ -412,20 +344,17 @@
             self.emit_event('error', {"message": f"Error parsing director script JSON: {str(e)}"})
             script_data = {"scripts": []}
         
-<<<<<<< HEAD
-=======
         dialogue_lines = []
         messages_to_save = []
         sequence_count = len(self.dialogue_history)
         
->>>>>>> ab406ab7
         for line in script_data.get("scripts", []):
             role = line.get("role", "")
             # For actor lines, check for "instruction" then fallback to "content"
             instructions = line.get("instruction", "") or line.get("content", "")
                 
             if role in self.actors:
-                # Show typing indicator - THIS IS CRITICAL FOR CHAT EXPERIENCE
+                # Show typing indicator
                 self.emit_event('typing_indicator', {
                     "role": role,
                     "status": "typing",
@@ -439,6 +368,7 @@
                 reply_output = actor.reply(self.context, instructions)
                 dialogue_line = f"{role}: {reply_output}"
                 self.add_to_chat_history(dialogue_line)
+                self.full_chat += "\n" + dialogue_line
                 
                 # Remove typing indicator
                 self.emit_event('typing_indicator', {
@@ -452,6 +382,7 @@
                     "content": reply_output, 
                     "type": "actor_dialogue"
                 }
+                dialogue_lines.append(dialogue_entry)
                 
                 # Add to messages to be saved in database
                 messages_to_save.append({
@@ -465,41 +396,17 @@
                 # Emit the dialogue line through Socket.IO if available
                 self.emit_event('dialogue', dialogue_entry)
                 
-                # Add to dialogue history
-                self.dialogue_history.append(dialogue_entry)
-                dialogue_entries.append(dialogue_entry)
-                
-                # Save to database if we have a chat_id
-                if self.chat_id:
-                    try:
-                        db.add_message(
-                            chat_id=self.chat_id,
-                            role=role,
-                            content=reply_output,
-                            type="actor_dialogue",
-                            sequence=self.next_message_sequence
-                        )
-                        self.next_message_sequence += 1
-                    except Exception as e:
-                        print(f"Error saving message to database: {str(e)}")
-                
             elif role.lower() == "narration":
-                # Show narration is being added - ALSO IMPORTANT FOR CHAT EXPERIENCE
+                # Show narration is being added
                 self.emit_event('typing_indicator', {
-                    "role": "Narrator",
+                    "role": "Narration",
                     "status": "typing",
                 })
                 
-<<<<<<< HEAD
-                # Add small delay for narration
-                time.sleep(1.5)
-                
-                dialogue_line = f"Narration: {instructions}"
-=======
                 content = line.get('content', instructions)
                 dialogue_line = f"Narration: {content}"
->>>>>>> ab406ab7
                 self.add_to_chat_history(dialogue_line)
+                self.full_chat += "\n" + dialogue_line
                 
                 # Remove typing indicator
                 self.emit_event('typing_indicator', {
@@ -509,11 +416,9 @@
                 
                 dialogue_entry = {
                     "role": "Narration", 
-                    "content": instructions, 
+                    "content": content, 
                     "type": "narration"
                 }
-<<<<<<< HEAD
-=======
                 dialogue_lines.append(dialogue_entry)
                 
                 # Add to messages to be saved in database
@@ -525,26 +430,7 @@
                 })
                 sequence_count += 1
                 
->>>>>>> ab406ab7
                 self.emit_event('dialogue', dialogue_entry)
-                
-                # Add to dialogue history
-                self.dialogue_history.append(dialogue_entry)
-                dialogue_entries.append(dialogue_entry)
-                
-                # Save to database if we have a chat_id
-                if self.chat_id:
-                    try:
-                        db.add_message(
-                            chat_id=self.chat_id,
-                            role="Narration",
-                            content=instructions,
-                            type="narration",
-                            sequence=self.next_message_sequence
-                        )
-                        self.next_message_sequence += 1
-                    except Exception as e:
-                        print(f"Error saving narration to database: {str(e)}")
                 
             else:
                 # Unrecognized role; treat as narration.
@@ -557,6 +443,7 @@
                 
                 dialogue_line = f"{role}: {instructions}"
                 self.add_to_chat_history(dialogue_line)
+                self.full_chat += "\n" + dialogue_line
                 
                 self.emit_event('typing_indicator', {
                     "role": role,
@@ -568,8 +455,6 @@
                     "content": instructions, 
                     "type": "other"
                 }
-<<<<<<< HEAD
-=======
                 dialogue_lines.append(dialogue_entry)
                 
                 # Add to messages to be saved in database
@@ -581,30 +466,8 @@
                 })
                 sequence_count += 1
                 
->>>>>>> ab406ab7
                 self.emit_event('dialogue', dialogue_entry)
-                
-                # Add to dialogue history
-                self.dialogue_history.append(dialogue_entry)
-                dialogue_entries.append(dialogue_entry)
-                
-                # Save to database if we have a chat_id
-                if self.chat_id:
-                    try:
-                        db.add_message(
-                            chat_id=self.chat_id,
-                            role=role,
-                            content=instructions,
-                            type="other",
-                            sequence=self.next_message_sequence
-                        )
-                        self.next_message_sequence += 1
-                    except Exception as e:
-                        print(f"Error saving dialogue to database: {str(e)}")
-        
-<<<<<<< HEAD
-        return dialogue_entries
-=======
+        
         # Store the dialogue history for API access
         self.dialogue_history.extend(dialogue_lines)
         
@@ -620,46 +483,35 @@
             self.save_state_to_db()
             
         return dialogue_lines
->>>>>>> ab406ab7
 
     def advance_turn(self):
         """
         Advance the game turn based on the current objective.
         Returns dialogue lines generated during this turn.
         """
-        # Check if processing is already happening
+        # Use a lock to ensure thread safety
         with self.processing_lock:
             if self.is_processing:
-                print(f"⚠️ Already processing turn for chat: {self.chat_id}")
-                self.emit_event('status', {"message": "Already processing another turn"})
-                return {"status": "busy", "message": "Already processing"}
-            
+                self.emit_event('status', {"message": "Already processing a turn. Please wait."})
+                return {"status": "waiting", "message": "Already processing a turn", "dialogue": []}
+            
+            # Don't proceed if the story is already completed
+            if self.story_completed:
+                self.emit_event('status', {"message": "Story is already complete. No more turns."})
+                return {"status": "complete", "message": "Story already complete", "dialogue": []}
+                
             self.is_processing = True
-            self.processing_start_time = time.time()
-            
-        # Don't proceed if the story is already completed
-        if self.story_completed:
-            print(f"ℹ️ Story already completed for chat: {self.chat_id}")
-            self.emit_event('status', {"message": "Story is already complete. No more turns."})
-            with self.processing_lock:
-                self.is_processing = False
-                self.processing_start_time = None
-            return {"status": "complete", "message": "Story already complete", "dialogue": []}
-                
+        
         try:
             objective = self.current_objective()
             if not objective:
                 # Mark the story as completed
                 self.story_completed = True
-<<<<<<< HEAD
-                print(f"✅ No more objectives. Story complete for chat: {self.chat_id}")
-=======
                 
                 # Save completion status to database
                 if self.chat_id:
                     self.save_state_to_db()
                     
->>>>>>> ab406ab7
                 self.emit_event('status', {"message": "No current objective. Story complete."})
                 # Send a clear completion event to the frontend
                 self.emit_event('objective_status', {
@@ -668,25 +520,13 @@
                     "index": self.current_objective_index,
                     "total": len(self.plot_objectives),
                     "final": True,
-                    "story_completed": True
-                })
-                
-                # Update database if we have a chat_id
-                if self.chat_id:
-                    try:
-                        db.update_chat(self.chat_id, {
-                            'current_objective_index': self.current_objective_index,
-                            'completed': True
-                        })
-                    except Exception as e:
-                        print(f"❌ Error updating chat completion in database: {str(e)}")
-                
+                    "story_completed": True  # Add this flag to indicate story completion
+                })
                 with self.processing_lock:
                     self.is_processing = False
-                    self.processing_start_time = None
                 return {"status": "complete", "message": "Story complete", "dialogue": []}
 
-            # Emit event that director is working - CRITICAL FOR UI FEEDBACK
+            # Emit event that director is working
             self.emit_event('director_status', {"status": "directing", "message": "Director is directing..."})
             
             # Director generates an outline based on the current chat history and current plot objective
@@ -695,21 +535,13 @@
             try:
                 outline = json.loads(self._clean_json(outline_str))
                 self.last_outline = outline
-                self.chat_summary = outline.get('previous_outline', '')
+                self.chat_summary = outline.get('previous_outline')
 
                 # Updating the background to include the summary and clearing the chat history to reduce context window
-<<<<<<< HEAD
-                if self.chat_summary:
-                    self.context = ''
-                    self.director.background = self.chat_summary
-                    for actor_name in self.actors:
-                        self.actors[actor_name].background = self.chat_summary
-=======
                 self.context = ''
                 self.director.background = self.chat_summary
                 for actor_name in self.actors:
                     self.actors[actor_name].background = self.chat_summary
->>>>>>> ab406ab7
                     
                 # Get the new outline from the result
                 new_outline = outline.get('new_outline', outline)  # Fallback to the entire outline
@@ -722,39 +554,12 @@
                 if self.chat_id:
                     self.save_state_to_db()
 
-                # Director is done, about to process lines - UPDATE UI STATE
+                # Director is done, about to process lines
                 self.emit_event('director_status', {"status": "idle", "message": ""})
                 
                 # Process the script and get the dialogue lines
                 dialogue_lines = self.process_director_script(script_json)
                 
-<<<<<<< HEAD
-                # Check if the objective has been reached using the director's check_objective method
-                check_result_str = self.director.check_objective(self.full_chat, objective)
-                objective_status = {}
-                
-                try:
-                    check_result = json.loads(self._clean_json(check_result_str))
-                    completed, objective_status = self.check_objective_completion(check_result, objective)
-                    
-                except Exception as e:
-                    error_msg = f"Error parsing objective check result: {str(e)}"
-                    self.emit_event('error', {"message": error_msg})
-                    objective_status = {
-                        "completed": False,
-                        "message": error_msg,
-                        "error": True
-                    }
-                    with self.processing_lock:
-                        self.is_processing = False
-                        self.processing_start_time = None
-                
-                return {
-                    "status": "success", 
-                    "dialogue": dialogue_lines,
-                    "objective_status": objective_status
-                }
-=======
             except Exception as e:
                 error_msg = f"Error processing outline: {str(e)}"
                 self.emit_event('error', {"message": error_msg})
@@ -769,59 +574,71 @@
             try:
                 check_result = json.loads(self._clean_json(check_result_str))
                 completed, objective_status = self.check_objective_completion(check_result, objective)
->>>>>>> ab406ab7
                 
             except Exception as e:
-                error_msg = f"Error processing outline: {str(e)}"
+                error_msg = f"Error parsing objective check result: {str(e)}"
                 self.emit_event('error', {"message": error_msg})
+                objective_status = {
+                    "completed": False,
+                    "message": error_msg,
+                    "error": True
+                }
                 with self.processing_lock:
                     self.is_processing = False
-                    self.processing_start_time = None
-                return {"status": "error", "message": error_msg, "dialogue": []}
-
+                
+            result = {
+                "status": "success",
+                "dialogue": dialogue_lines,
+                "objective": {
+                    "current": objective,
+                    "index": self.current_objective_index,
+                    "total": len(self.plot_objectives),
+                    "status": objective_status
+                }
+            }
+            
+            # Note: Don't reset is_processing here if we're scheduling the next turn
+            # It will be reset in the scheduled function
+            return result
+            
         except Exception as e:
-            error_msg = f"❌ Unexpected error in advance_turn: {str(e)}"
-            print(error_msg)
-            import traceback
-            traceback.print_exc()  # Print the full traceback for debugging
+            error_msg = f"Unexpected error in advance_turn: {str(e)}"
             self.emit_event('error', {"message": error_msg})
-            
             with self.processing_lock:
                 self.is_processing = False
-                self.processing_start_time = None
-            
             return {"status": "error", "message": error_msg, "dialogue": []}
 
     def trigger_next_turn(self):
         """Helper method to trigger the next turn in a non-blocking way"""
+        with self.processing_lock:
+            # Don't start a new turn if:
+            # 1. We're already processing something
+            # 2. We've reached or exceeded the number of objectives
+            # 3. The story has been explicitly marked as completed
+            if (self.is_processing or 
+                self.current_objective_index >= len(self.plot_objectives) or 
+                self.story_completed):
+                return
         
         # Use threading to make this non-blocking
-        thread = threading.Thread(target=self.advance_turn)
-        thread.daemon = True
-        thread.start()
+        threading.Thread(target=self.advance_turn).start()
 
     def player_interrupt(self, player_input):
         """
         Handle a player interruption.
         """
-        # Check if processing is already happening
         with self.processing_lock:
             if self.is_processing:
-                print(f"⚠️ Already processing for chat: {self.chat_id}")
-                self.emit_event('status', {"message": "Already processing another action"})
-                return {"status": "busy", "message": "Already processing"}
-            
+                self.emit_event('status', {"message": "Already processing. Please wait before interrupting."})
+                return {"status": "waiting", "message": "Already processing", "dialogue": []}
+            
+            # Don't allow player interruption if the story is already completed
+            if self.story_completed:
+                self.emit_event('status', {"message": "Story is already complete. No more interactions."})
+                return {"status": "complete", "message": "Story already complete", "dialogue": []}
+                
             self.is_processing = True
-            self.processing_start_time = time.time()
-            
-        # Don't allow player interruption if the story is already completed
-        if self.story_completed:
-            self.emit_event('status', {"message": "Story is already complete. No more interactions."})
-            with self.processing_lock:
-                self.is_processing = False
-                self.processing_start_time = None
-            return {"status": "complete", "message": "Story already complete", "dialogue": []}
-                
+            
         try:
             self.emit_event('status', {"message": "Player interrupts"})
             
@@ -835,28 +652,9 @@
                 "content": player_input,
                 "type": "player_input"
             }
-            
-            # Add to dialogue history
             self.dialogue_history.append(player_dialogue)
             self.emit_event('dialogue', player_dialogue)
             
-<<<<<<< HEAD
-            # Save to database if we have a chat_id
-            if self.chat_id:
-                try:
-                    db.add_message(
-                        chat_id=self.chat_id,
-                        role=self.player.name,
-                        content=player_input,
-                        type="player_input",
-                        sequence=self.next_message_sequence
-                    )
-                    self.next_message_sequence += 1
-                except Exception as e:
-                    print(f"Error saving player input to database: {str(e)}")
-            
-            # Show that director is working - CRITICAL FOR UI FEEDBACK
-=======
             # Save player input to message database
             if self.chat_id:
                 sequence = len(self.dialogue_history) - 1  # Use the current position in history
@@ -875,7 +673,6 @@
                 self.save_state_to_db()
                 
             # Show that director is working
->>>>>>> ab406ab7
             self.emit_event('director_status', {"status": "directing", "message": "Director is directing..."})
             
             # After the interruption, ask the director to generate a new outline and script
@@ -884,27 +681,12 @@
                 self.emit_event('status', {"message": "No current objective to continue after interruption."})
                 self.story_completed = True  # Mark as completed if there's no objective
                 
-<<<<<<< HEAD
-                # Update database if we have a chat_id
-                if self.chat_id:
-                    try:
-                        db.update_chat(self.chat_id, {
-                            'current_objective_index': self.current_objective_index,
-                            'completed': True
-                        })
-                    except Exception as e:
-                        print(f"Error updating chat completion in database: {str(e)}")
-                
-=======
                 # Save completion status
                 if self.chat_id:
                     self.save_state_to_db()
                     
->>>>>>> ab406ab7
                 with self.processing_lock:
                     self.is_processing = False
-                    self.processing_start_time = None
-                
                 return {"status": "error", "message": "No current objective", "dialogue": []}
                     
             outline_str = self.director.generate_outline(self.context, current_obj)
@@ -916,58 +698,41 @@
             script_json = self.director.generate_turn_instructions(self.context, new_outline)
             self.last_script_data = script_json
             
-<<<<<<< HEAD
-            # Director is done working - UPDATE UI STATE
-=======
             # Save new outline and script to database
             if self.chat_id:
                 self.save_state_to_db()
                 
             # Director is done working
->>>>>>> ab406ab7
             self.emit_event('director_status', {"status": "idle", "message": ""})
             
-            # Process the script and collect dialogue lines
             dialogue_lines = self.process_director_script(script_json)
             
             # Check objective completion
             check_result_str = self.director.check_objective(self.full_chat, current_obj)
-            objective_status = {}
             
             try:
                 check_result = json.loads(self._clean_json(check_result_str))
-                completed, objective_status = self.check_objective_completion(check_result, current_obj)
+                completed, _ = self.check_objective_completion(check_result, current_obj)
                 
             except Exception as e:
                 self.emit_event('error', {"message": f"Error checking objective: {str(e)}"})
                 with self.processing_lock:
                     self.is_processing = False
-                    self.processing_start_time = None
             
             result = {
                 "status": "success",
                 "dialogue": dialogue_lines,
-                "player_input": player_input,
-                "objective_status": objective_status
+                "player_input": player_input
             }
             
+            # Note: is_processing flag is reset in scheduled functions or above on error
+            return result
+            
+        except Exception as e:
+            error_msg = f"Error processing outline after interruption: {str(e)}"
+            self.emit_event('error', {"message": error_msg})
             with self.processing_lock:
                 self.is_processing = False
-                self.processing_start_time = None
-                    
-            return result
-            
-        except Exception as e:
-            error_msg = f"Error processing outline after interruption: {str(e)}"
-            print(error_msg)
-            import traceback
-            traceback.print_exc()
-            self.emit_event('error', {"message": error_msg})
-            
-            with self.processing_lock:
-                self.is_processing = False
-                self.processing_start_time = None
-                
             return {"status": "error", "message": error_msg, "dialogue": []}
 
     def get_state(self):
@@ -993,8 +758,7 @@
             "plot_failure_reason": self.plot_failure_reason,
             "completed": completed,
             "story_completed": completed,  # Add this explicit flag
-            "is_processing": self.is_processing,
-            "chat_id": self.chat_id  # Include database reference if available
+            "dialogue_history": self.dialogue_history
         }
     
     def emit_event(self, event_type, data):
@@ -1002,97 +766,18 @@
         Emit an event through Socket.IO if available.
         """
         if self.socketio:
-            try:
-                self.socketio.emit(event_type, data)
-            except Exception as e:
-                print(f"❌ Error emitting {event_type} event: {str(e)}")
+            self.socketio.emit(event_type, data)
             
     def run_sequence(self):
         """
         Run through the entire sequence of plot objectives.
         This is an API-friendly version of run_stage.
         """
-        print(f"🎬 Starting run_sequence for chat_id: {self.chat_id}")
-            
-        # Don't proceed if the story is already completed
-        if self.story_completed:
-            print(f"ℹ️ Story already completed in run_sequence for chat: {self.chat_id}")
-            return {
-                    "status": "complete",
-                    "message": "Story already complete"
-                }
-        
-        try:
-            # Start the first turn
-            print(f"🔄 Starting first turn in run_sequence for chat: {self.chat_id}")
-            self.advance_turn()
-            
-            return {
-                "status": "started",
-                "message": "Story sequence started"
-            }
-        except Exception as e:
-            error_msg = f"❌ Error in run_sequence: {str(e)}"
-            print(error_msg)
-            import traceback
-            traceback.print_exc()
-            
-            return {
-                "status": "error",
-                "message": error_msg
-            }
-    
-    def load_chat_history(self):
-        """
-        Load chat history from the database if a chat_id is available
-        """
-        if not self.chat_id:
-            print(f"⚠️ No chat_id available to load history")
-            return False
-        
-<<<<<<< HEAD
-        try:
-            # Get the messages for this chat
-            print(f"🔄 Attempting to load messages for chat: {self.chat_id}")
-            messages = db.get_messages(self.chat_id)
-            
-            if not messages:
-                print(f"ℹ️ No messages found for chat: {self.chat_id}")
-                return False
-            
-            print(f"✅ Found {len(messages)} messages for chat: {self.chat_id}")
-            
-            # Add messages to dialogue history
-            self.dialogue_history = []
-            self.context = ""
-            self.full_chat = ""
-            
-            for msg in messages:
-                dialogue_entry = {
-                    "role": msg['role'],
-                    "content": msg['content'],
-                    "type": msg['type']
-                }
-                self.dialogue_history.append(dialogue_entry)
-                
-                # Add to chat context
-                dialogue_line = f"{msg['role']}: {msg['content']}"
-                self.add_to_chat_history(dialogue_line)
-            
-            # Set the next message sequence
-            self.next_message_sequence = len(messages)
-            
-            return True
-            
-        except Exception as e:
-            print(f"❌ Error loading chat history from database: {str(e)}")
-            # Reset state to avoid half-loaded state
-            self.dialogue_history = []
-            self.context = ""
-            self.full_chat = ""
-            self.next_message_sequence = 0
-            return False
-=======
+        # We don't need to check is_processing here since advance_turn will do it
+        
+        # Just start the first turn, the rest will be triggered automatically
+        self.advance_turn()
+        
         return {
             "status": "started",
             "message": "Story sequence started"
@@ -1147,5 +832,4 @@
         except Exception as e:
             error_msg = f"Error creating new chat: {str(e)}"
             self.emit_event('error', {"message": error_msg})
-            return None
->>>>>>> ab406ab7
+            return None