--- conflicted
+++ resolved
@@ -1,57 +1,3 @@
-<<<<<<< HEAD
-import { createRouter, createWebHistory } from 'vue-router'
-import { useSupabase } from '@/composables/useSupabase'
-
-// Lazy load components for better performance
-const HomePage = () => import('@/views/HomePage.vue')
-const AuthPage = () => import('@/views/AuthPage.vue')
-const ShowsPage = () => import('@/views/ShowsPage.vue')
-const ShowDetailsPage = () => import('@/views/ShowDetailsPage.vue')
-const EpisodePage = () => import('@/views/ShowDetailsPage.vue')
-const ChatPage = () => import('@/views/ChatPage.vue')
-
-const routes = [
-  {
-    path: '/',
-    name: 'home',
-    component: HomePage,
-    meta: { title: 'Home' }
-  },
-  {
-    path: '/auth',
-    name: 'auth',
-    component: AuthPage,
-    meta: { title: 'Sign In', guestOnly: true }
-  },
-  {
-    path: '/shows',
-    name: 'shows',
-    component: ShowsPage,
-    meta: { title: 'Browse Shows' }
-  },
-  {
-    path: '/shows/:id',
-    name: 'show-details',
-    component: ShowDetailsPage,
-    meta: { title: 'Show Details' },
-    props: true
-  },
-  {
-    path: '/episode/:id',
-    name: 'episode',
-    component: EpisodePage,
-    meta: { title: 'Episode Details' },
-    props: true
-  },
-  {
-    path: '/chat/:id',
-    name: 'chat',
-    component: ChatPage,
-    meta: { title: 'Interactive Story' },
-    props: true
-  },
-]
-=======
 // src/router/index.js
 import { createRouter, createWebHistory } from 'vue-router';
 import { supabase } from '@/composables/useSupabase';
@@ -140,45 +86,12 @@
   }
   // Add more routes as needed
 ];
->>>>>>> ab406ab7
 
 const router = createRouter({
   history: createWebHistory(),
-  routes,
-  scrollBehavior(to, from, savedPosition) {
-    if (savedPosition) {
-      return savedPosition
-    } else {
-      return { top: 0 }
-    }
-  }
-})
+  routes
+});
 
-// Navigation guards
-router.beforeEach(async (to, from, next) => {
-  // Set page title
-  document.title = `${to.meta.title ? to.meta.title + ' | ' : ''}SitChat`
-  
-  const { supabase } = useSupabase()
-  const { data } = await supabase.auth.getSession()
-  const isLoggedIn = !!data.session
-  
-  // Check if route requires authentication
-  if (to.meta.requiresAuth && !isLoggedIn) {
-    return next({ name: 'auth', query: { redirect: to.fullPath } })
-  }
-  
-  // Check if route is for guests only (like login)
-  if (to.meta.guestOnly && isLoggedIn) {
-    return next({ name: 'home' })
-  }
-  
-  next()
-})
-
-<<<<<<< HEAD
-export default router
-=======
 // Global navigation guard for authentication
 router.beforeEach(async (to, from, next) => {
   // Check if the route requires authentication
@@ -206,5 +119,4 @@
   }
 });
 
-export default router;
->>>>>>> ab406ab7
+export default router;